{
 "cells": [
  {
   "attachments": {},
   "cell_type": "markdown",
   "metadata": {},
   "source": [
    "# COGS 188 - Project Proposal"
   ]
  },
  {
   "attachments": {},
   "cell_type": "markdown",
   "metadata": {},
   "source": [
    "# Project Description\n",
    "\n",
    "You have the choice of doing either (1) an AI solve a problem style project or (2) run a Special Topics class on a topic of your choice.  If you want to do (2) you should fill out the _other_ proposal for that. This is the proposal description for (1).\n",
    "\n",
    "You will design and execute a machine learning project. There are a few constraints on the nature of the allowed project. \n",
    "- The problem addressed will not be a \"toy problem\" or \"common training students problem\" like 8-Queens or a small Traveling Salesman Problem or similar\n",
    "- If its the kind of problem (e.g., RL) that interacts with a simulator or live task, then the problem will have a reasonably complex action space. For instance, a wupus world kind of thing with a 9x9 grid is definitely too small.  A simulated mountain car with a less complex 2-d road and simplified dynamics seems like a fairly low achievement level.  A more complex 3-d mountain car simulation with large extent and realistic dynamics, sure sounds great!\n",
    "- If its the kind of problem that uses a dataset, then the dataset will have >1k observations and >5 variables. I'd prefer more like >10k observations and >10 variables. A general rule is that if you have >100x more observations than variables, your solution will likely generalize a lot better. The goal of training an unsupervised machine learning model is to learn the underlying pattern in a dataset in order to generalize well to unseen data, so choosing a large dataset is very important.\n",
    "- The project must include some elements we talked about in the course\n",
    "- The project will include a model selection and/or feature selection component where you will be looking for the best setup to maximize the performance of your AI system. Generally RL tasks may require a huge amount of training, so extensive grid search is unlikely to be possible. However expoloring a few reasonable hyper-parameters may still be possible. \n",
    "- You will evaluate the performance of your AI system using more than one appropriate metric\n",
    "- You will be writing a report describing and discussing these accomplishments\n",
    "\n",
    "\n",
    "Feel free to delete this description section when you hand in your proposal."
   ]
  },
  {
   "cell_type": "markdown",
   "metadata": {},
   "source": [
    "# Names\n",
    "\n",
    "- Katie Chung\n",
    "- Jiawei Gao\n",
    "- Grace Ortiz\n",
    "- Hsiang-An Pao"
   ]
  },
  {
   "cell_type": "markdown",
   "metadata": {},
   "source": [
    "# Abstract - Jiawei\n",
    "This section should be short and clearly stated. It should be a single paragraph <200 words.  It should summarize: \n",
    "- what your goal/problem is\n",
    "- what the data used represents and how they are measured\n",
    "- what you will be doing with the data\n",
    "- how performance/success will be measured\n",
    "\n",
    "Autonomous driving has the potential to improve road safety, enhance transportation efficiency, and reduce human driving errors. However, realiability of decision-making in dynamic environments remains a major challenge. This study aims to evaluate AI models for autonomous vehicle control using Webots, a high-fidelity simulation platform. The selected models will be tested under diverse driving scenarios to determine the most effective strategies for safe and efficient navigation. ...... [Data description needed]  The models will be assessed based on key performance metrics. Generaly, it includes collision avoidance, lane adherence, traffic rule compliance, and travel efficiency. Success will be measured by model’s ability to navigate under complex scenarios with minimized infractions and optimal route completion time. By systematically testing AI-driven decision-making strategies, this project contributes to the development of robustness, interpretability, and high-performance of autonomous vehicle systems."
   ]
  },
  {
   "attachments": {},
   "cell_type": "markdown",
   "metadata": {},
   "source": [
    "# Background - Jiawei\n",
    "Autonomous vehicles have the potential to revolutionize transportation by reducing human driving errors and improving traffic efficiency. According to the National Highway Traffic Safety Administration (NHTSA), there are about 94% of road accidents are caused by human errors, which indicates the potential safety benefits of self-driving technology. However, despite the advancements in AI algorithms, how to ensure safety and reliability of self-driving technology, and also make perfect decisions remains a significant challenge, especially in complex, multi-agent environments where vehicles interact with a mass of unpredictable human drivers, cyclists, and pedestrians<a name=\"shalev\"></a><sup>[1]</sup>. Algorithms must dynamically adjust to current environments such as uncontrolled intersections, lane merging, or sudden braking from other vehicles. Therefore, a robust decision-making system is crucial for the success.\n",
    "\n",
    "One promising approach to enhancing the realiability of decision-making is through deep reinforcement learning (RL). Unlike traditional rule-based systems, which rely on handcrafted heuristics, RL allows vehicles to learn from experience and optimize their actions over time. El Sallab et al. propose an RL-based framework that integrates recurrent neural networks (RNNs) to improve decision-making in partially observable environments<a name=\"sallab\"></a><sup>[1]</sup>. This framework helps autonomous vehicles remember past information, which is crucial in some complicated scenarios like hidden pedestrians suddenly emerging from behind parked cars or anticipating the acceleration patterns of nearby vehicles. Furthermore, RL enables autonomous vehicles to optimize their driving policies based on multiple objectives, for example, minimizing energy consumption while maintaining safety and efficiency.\n",
    "\n",
    "In addition, autonomous vehicles are supposed to be designed to navigate real-world traffic interactions where human's unpredictability plays a major role. Shalev-Shwartz et al. emphasize that multi-agent RL techniques are essential to equip autonomous vehicles with the ability to interact with human drivers dynamically<a name=\"shalev\"></a><sup>[2]</sup>. For instance, when merging onto a highway, a self-driving car must balance confidence and caution. It faces to decide whether to yield or proceed based on the behavior of nearby vehicles. Similarly, in urban settings, an self-driving car must determine when it is appropriate to make an left turn based on the flow of oncoming traffic. Traditional models struggle with these dynamic interactions, which makes RL-based methods a promising direction for improving human-like driving behavior.\n",
    "\n",
    "While RL has shown potential, one of its key limitations is the lack of interpretability in deep learning models. Unlike human drivers, we can explain their decisions based on rules and prior experiences. RL-based sel-driving cars operate like black-box systems, it is difficult to justify their actions in some critical situations. Kim et al. address this issue by developing a method for generating textual explanations for self-driving decisions. They use the attention-based deep learning models to highlight relevant visual cues that influenced the vehicle’s choices<a name=\"kim\"></a><sup>[3]</sup>. For example, an autonomous vehicle might explain its decision to slow down by stating: \"The vehicle is slowing down because a pedestrian is approaching the crosswalk\", which makes AI-driven decisions more transparent and trustworthy to human passengers.\n",
    "\n",
    "Beyond technical challenges, public perception is also a crucial barrier to the widespread adoption of autonomous vehicles. Schoettle and Sivak conducted a cross-national survey to examine public attitudes to self-driving technology in the U.S., U.K., and Australia<a name=\"schoettle\"></a><sup>[4]</sup>. Their findings indicate that even though many individuals support advancements of self-driving cars, a significant portion of respondents express concerns about safety, cybersecurity, and reliability. Notably, people are more comfortable with partial automation (e.g., lane-keeping assistance) but still remain skeptical of fully autonomous systems, which remove human control entirely. This skepticism is mainly caused by some incidents of high social interest, such as Tesla’s Autopilot-related crashes, which raise many questions about the readiness of this technology under real-world scenario.\n",
    "\n",
    "Another critical issue is the transition period, where human-driven cars and autonomous vehicles must share the road. Sivak and Schoettle warn that during this special phase, safety may initially decline because human drivers might struggle to anticipate self-driving cars' behaviors, and autonomous vehicles might fail to predict erratic human driving patterns as well<a name=\"sivak\"></a><sup>[5]</sup>. For example, human drivers often rely on eye contact or subtle hand gestures to negotiate with others about the right of the way.  Self-driving cars currently struggle to interpret it. Additionally, autonomous vehicles may obey too strictly to traffic rules. It potentially causes disruptions in environments where human drivers often follow by some informal rules, such as stops at empty intersections or road sides. These challenges highlight the need for gradual integration strategies to combine self-driving cars with V2X (vehicle-to-everything) communication systems to facilitate smoother coordination between human and autonomous vehicles.\n",
    "\n",
    "Our study builds on prior work by testing AI models under dynamic driving conditions through using Webots, a simulation platform for autonomous vehicle research. We aim to identify the most effective strategies for ensuring safty and efficiecy of autonomous navigation. By integrating reinforcement learning techniques with explainable models, this project contributes to the development of autonomous vehicles that can solve to real-world driving challenges and also maintain interpretability and public trust."
   ]
  },
  {
   "cell_type": "markdown",
   "metadata": {},
   "source": [
    "# Problem Statement - Katie\n",
    "\n",
    "*Clearly describe the problem that you are solving. Avoid ambiguous words. The problem described should be well defined and should have at least one ML-relevant potential solution. Additionally, describe the problem thoroughly such that it is clear that the problem is quantifiable (the problem can be expressed in mathematical or logical terms), measurable (the problem can be measured by some metric and clearly observed), and replicable (the problem can be reproduced and occurs more than once).*\n",
    "\n",
    "Autonomous driving systems must make real-time decisions in dynamic environments while balancing safety, efficiency, and adherence to traffic rules. Traditional rule-based approaches struggle to generalize across diverse driving conditions, thus reinforcement learning (RL) is a promising alternative for self-driving applications. However, training RL models to drive safely and effectively remains a significant challenge due to the need for reliable evaluation metrics and the complexity of real-world driving scenarios.\n",
    "\n",
    "In this project, we aim to develop and compare reinforcement learning models for self-driving car simulations using CARLA. Our goal is to identify the model that achieves the highest overall performance across multiple key metrics, including:\n",
    "\n",
    "- Safety: Minimizing collisions with obstacles, pedestrians, and other vehicles\n",
    "- Lane Adherence: Ensuring the vehicle stays within lane boundaries and follows lane discipline\n",
    "- Traffic Rule Compliance: Obeying traffic lights, stop signs, and yielding rules\n",
    "- Efficiency: Reaching the intended destination within a reasonable time frame while maintaining safe driving behavior\n",
    "\n",
    "The vehicle's actions can be evaluated using numerical metrics such as collision count, lane deviation, and time to destination. Additionally, each episode in the CARLA simulation can be analyzed for performance using well-defined criteria. This is also replicable, as the experiment can be conducted multiple times with different RL models and configurations to assess their effectiveness under various driving conditions.\n",
    "\n",
    "Through this project, we seek to determine which RL algorithm and model architecture yield the best trade-off between safety, rule adherence, and efficiency, contributing to the broader field of autonomous vehicle research."
   ]
  },
  {
   "cell_type": "markdown",
   "metadata": {},
   "source": [
    "# Data - Grace\n",
    "\n",
    "*You should have a strong idea of what dataset(s) will be used to accomplish this project.* \n",
    "\n",
    "*If you know what (some) of the data you will use, please give the following information for each dataset:*\n",
    "*- link/reference to obtain it*\n",
    "*- description of the size of the dataset (# of variables, # of observations)*\n",
    "*- what an observation consists of*\n",
    "*- what some critical variables are, how they are represented*\n",
    "*- any special handling, transformations, cleaning, etc will be needed*\n",
    "\n",
    "*If you don't yet know what your dataset(s) will be, you should describe what you desire in terms of the above bullets.*"
   ]
  },
  {
   "cell_type": "markdown",
   "metadata": {},
   "source": [
    "As this is a reinforcement learning project, the agent will generate its own data through its interaction with the Webots environment and will not use a pre-existing static dataset. Each observation from the agent will consist of various sensor readings <a name=\"webots_sensors\"></a>[<sup>[1]</sup>](#webots_sensors_note):\n",
    "- **RGB image frames**: 1D byte array \n",
    "- **Point cloud distance data (LiDAR)**: 1D float array\n",
    "- **Proximity sensor data**: Float\n",
    "- **GPS coordinates**: 3D float array\n",
    "- **Acceleration**: 3D float array\n",
    "- **Angular velocity**: 3D float array\n",
    "- **Cardinal direction**: 3D float array\n",
    "- **Wheel rotation**: Float (in radians) \n",
    "- Control commands <a name=\"webots_carlib\"></a>[<sup>[2]</sup>](#webots_carlib_note)\n",
    "    - **Steering**: Float (in radians)\n",
    "    - **Throttle**: Float ([0, max_speed])\n",
    "    - **Braking**: Float ([0, 1])\n",
    "- **Time step**: Float\n",
    "\n",
    "To ensure the vehicle's safety, lane adherance, and traffic rule compliance the most critical variables are:\n",
    "- RGB image frames for detecting pedestrains, other vehicles, traffic signs/signals, and lanes\n",
    "- Point cloud distance data for determining following distance and preventing collisions\n",
    "- Proximity sensor data for accurate close range obstacle and collision detection\n",
    "\n",
    "To ensure the vehicle's efficiency the most critical variables are time step and GPS coordinates to minimize drive time verify the correct final destination. \n",
    "\n",
    "Webots by default runs at 32ms per time step, meaning approximately 31 observations will be recorded per 1 second of simulation time. Observations will be stored as NumPy arrays for optimal reinforcement learning training. To ensure consistency and prevent feature bias, the sensor data will be preprocessed. All sensor readings will be normalized to a common scale to improve stability and convergence speed. In addition, RGB images that are returned from as 1D arrays will be reshaped into 3D arrays (height x width x channels) and pixel values will be normalized. GPS coordinates will be converted from abosolute to relative positioning to simplify state representation. Lastly, null values returned by LiDAR sensors will be replaced with the maximum range of the sensor. "
   ]
  },
  {
   "cell_type": "markdown",
   "metadata": {},
   "source": [
    "# Proposed Solution - Hsiang-An\n",
    "\n",
    "The proposed solution combines **Reinforcement Learning (RL)** and **Convolutional Neural Networks (CNNs)** to develop a self-driving car system in a simulated environment created using **Webots**. The system learns to navigate autonomously by processing visual inputs from a front-facing camera and optimizing driving policies through trial and error.\n",
    "\n",
    "### Model\n",
    "- **Webots** provides a realistic simulation environment with customizable tracks and driving scenarios. The car is equipped with a front-facing camera to capture visual input, simulating real-world driving conditions.\n",
    "- A **CNN** processes raw image data to extract meaningful features (e.g., lane markings, obstacles, traffic signs).\n",
    "- Implemented using **PyTorch**, the CNN serves as the perception module, transforming visual inputs into a state space for the RL agent<a name=\"self_driving_sim\"></a>[<sup>[3]</sup>](#self_driving_sim_note).\n",
    "- The RL agent may use **Proximal Policy Optimization (PPO)** to learn an optimal driving policy.\n",
    "- The state space consists of CNN-extracted features, and the action space includes controls like steering, throttle, and brake.\n",
    "- Includes reward fuctions that gives positive rewards for staying within lanes and maintaining safe speeds, negative rewards for collisions, going off-road, or violating traffic rules.\n",
    "\n",
    "### Training Pipeline\n",
    "1. The car collects image data from the Webots environment.\n",
    "2. The CNN processes the images and extracts features.\n",
    "3. The RL agent selects actions based on the features and receives rewards.\n",
    "4. The agent updates its policy iteratively using collected experiences.\n",
    "\n",
    "### Testing and Evaluation\n",
    "- The trained model is tested on unseen tracks or scenarios to evaluate generalization.\n",
    "- Evalutaion metrics are listed below \n",
    "- A **rule-based controller** serves as the **benchmark**. It follows predefined rules (e.g., stay in the center of the lane, stop at obstacles) without learning capabilities.\n",
    "\n",
    "---\n",
    "\n",
    "### Why This Solution Works\n",
    "\n",
    "- CNNs excel at processing image data and have been successfully used in autonomous driving tasks like lane detection and object recognition. By extracting meaningful features from raw images, the CNN enables the RL agent to interpret complex visual inputs effectively.\n",
    "- RL allows the agent to learn optimal policies through trial and error, making it well-suited for dynamic driving scenarios. The reward-based learning process ensures the agent improves over time by maximizing safe and efficient driving behaviors.\n",
    "- Webots provides a realistic and customizable environment for training and testing, enabling the simulation of diverse driving scenarios.\n",
    "\n",
    "---\n"
   ]
  },
  {
   "cell_type": "markdown",
   "metadata": {},
   "source": [
    "# Evaluation Metrics - Katie\n",
    "\n",
    "*Propose at least one evaluation metric that can be used to quantify the performance of both the benchmark model and the solution model. The evaluation metric(s) you propose should be appropriate given the context of the data, the problem statement, and the intended solution. Describe how the evaluation metric(s) are derived and provide an example of their mathematical representations (if applicable). Complex evaluation metrics should be clearly defined and quantifiable (can be expressed in mathematical or logical terms).*\n",
    "\n",
    "In this project, we evaluate the performance of both the **benchmark model** and the **solution model** using key safety and efficiency metrics. These metrics ensure that the self-driving agent follows safe driving behavior while effectively navigating to its destination.\n",
    "\n",
    "#### **1. Collision Rate (Safety)**\n",
    "**Definition:** Measures the frequency of collisions per episode.  \n",
    "- Lower values indicate better performance in avoiding obstacles and other vehicles.  \n",
    "- Derived from the number of collisions detected during the simulation.  \n",
    "\n",
    "**Mathematical Representation:**  \n",
    "$$\n",
    "\\text{Collision Rate} = \\frac{\\text{Total Collisions}}{\\text{Total Episodes}}\n",
    "$$\n",
    "Where:  \n",
    "- **Total Collisions** is the number of times the agent collides with an object\n",
    "- **Total Episodes** is the number of completed simulation runs\n",
    "\n",
    "**Example Interpretation:**  \n",
    "- If the agent crashes 10 times in 50 episodes, the collision rate is 0.2 (or 20%)  \n",
    "- A safer model should minimize this rate\n",
    "\n",
    "#### **2. Lane Adherence (Safety & Rule Compliance)**\n",
    "**Definition:** Measures how well the vehicle stays within lane boundaries  \n",
    "- Calculated as the deviation from the center of the assigned lane over time\n",
    "\n",
    "**Mathematical Representation:**  \n",
    "$$\n",
    "\\text{Lane Deviation} = \\frac{1}{T} \\sum_{t=1}^{T} |d_t|\n",
    "$$\n",
    "Where:  \n",
    "- \\( d_t \\) is the lateral distance from the lane center at time \\( t \\)\n",
    "- \\( T \\) is the total number of time steps in an episode\n",
    "\n",
    "**Example Interpretation:**  \n",
    "- A **higher deviation** means the vehicle frequently strays out of its lane\n",
    "- The goal is to **minimize lane deviation** for better lane-keeping performance\n",
    "\n",
    "#### **3. Traffic Rule Compliance (Safety & Legal Adherence)**\n",
    "**Definition:** Tracks the number of violations related to red lights, stop signs, and illegal lane changes\n",
    "- Lower values indicate better adherence to traffic laws\n",
    "\n",
    "**Mathematical Representation:**  \n",
    "$$\n",
    "\\text{Violation Rate} = \\frac{\\text{Total Violations}}{\\text{Total Episodes}}\n",
    "$$\n",
    "\n",
    "**Example Interpretation:**  \n",
    "- If a model runs 100 episodes and violates traffic rules 15 times, the violation rate is 0.15 (or 15%)\n",
    "- A safer model will have a near-zero violation rate\n",
    "\n",
    "#### **4. Time to Destination (Efficiency)**\n",
    "**Definition:** Measures the time taken to successfully reach the goal\n",
    "- A balance is needed: the car should not drive recklessly fast but also should not drive too slowly\n",
    "\n",
    "**Mathematical Representation:**  \n",
    "$$\n",
    "\\text{Time Efficiency} = \\frac{\\text{Total Distance Traveled}}{\\text{Total Time Taken}}\n",
    "$$\n",
    "\n",
    "**Example Interpretation:**  \n",
    "- If an agent takes 100 seconds to reach a 500m destination, its speed efficiency score is 5 m/s\n",
    "- A good model should balance speed while following safety rules\n"
   ]
  },
  {
   "cell_type": "markdown",
   "metadata": {},
   "source": [
    "# Ethics & Privacy - Hsiang-An"
   ]
  },
  {
   "cell_type": "markdown",
   "metadata": {},
   "source": [
    "Ethical concerns in this project are complex, with safety being a primary consideration. Self-driving vehicles rely on ML models to interpret their surroundings and make real-time decisions, but these models may encounter unpredictable scenarios that lead to accidents. Unlike human drivers, AI systems lack personal accountability, making it difficult to determine who is responsible when failures occur. Questions of liability (manufacturer, software engineers, or the vehicle owner) will become even more complicated if our model contributes to such issues. Another ethical dilemma arises in unavoidable accident scenarios, where the system may need to choose between different harmful outcomes. Should the vehicle prioritize the safety of its passengers over pedestrians or other drivers? This challenge highlights the difficulty engineers face in programming and defining ethical guidelines.\n",
    "\n",
    "Bias in machine learning models is another important consideration, as training data may not always represent the full diversity of real-world driving conditions. If the dataset lacks a wide range of pedestrian appearances or road environments, the AI may struggle to make fair and accurate decisions. Without comprehensive testing across diverse environments, the system could unintentionally discriminate against certain groups, leading to unsafe or unfair outcomes.\n",
    "\n",
    "Privacy is also a key concern, as self-driving vehicles collect vast amounts of data, including location, passenger behavior, to even personal/veicle information. We would make sure to include data that has been anonymized so that the data is essential for improving AI performance, but is not at risk of privacy leaks.\n"
   ]
  },
  {
   "cell_type": "markdown",
   "metadata": {},
   "source": [
    "# Team Expectations "
   ]
  },
  {
   "cell_type": "markdown",
   "metadata": {},
   "source": [
    "\n",
    "* Meet once a week via Zoom, more as needed closer to the end of the quarter\n",
    "* Respond in group chat within 12 hours\n",
    "* Conflict resolved by majority, any conflicts should be brought up within group before seeking TA assistance \n",
    "* Work should be divided evenly to the best of the group's ability\n",
    "* Be awafre of deadlines, each member's portion of work should be completed at least a couple hours prior to deadline to allow for revision \n"
   ]
  },
  {
   "cell_type": "markdown",
   "metadata": {},
   "source": [
    "# Project Timeline Proposal - Hsiang-An"
   ]
  },
  {
   "cell_type": "markdown",
   "metadata": {},
   "source": [
    "\n",
    "| Meeting Date  | Meeting Time| Completed Before Meeting  | Discuss at Meeting |\n",
    "|---|---|---|---|\n",
    "| 2/12  |  5 PM |  Brainstorm topics/questions and split parts for research (all)  | Determine best form of communication; Discuss and decide on final project topic; discuss hypothesis; begin background research | \n",
    "| 2/14  |  12 PM |  Finalize Project Proposal (all), Search for datasets (Jiawei) | Complete background, Discuss datasets and metrics, finalize questions, Turn in proposal | \n",
    "| 2/21  | 5 PM  | Import and Wrangle Data (Hsiang-An), EDA (Grace)  | Discuss and finalize datasets and metrics for EDA, Review if work is divided in meaningful manner   |\n",
    "| 2/28  |  5 PM  | Finalize data, Continue on EDA (Grace), Programming start for RL (Katie) | Review if EDA and data wrangling is completed, Discuss possible algorithm, validations, model selection |\n",
    "| 3/5  | 6 PM  | Finalize EDA, continue programming (Katie), Start Analysis (Jiawei, Hsiang-An) | Review project code, Analyze algorithms and model performance, Split work based on what’s lacking |\n",
    "| 3/12  | 12 PM  | Complete Analysis ; Start results/conclusion/discussion (Grace, Katie)| Discuss and complete project, Plan for extra meeting if needed |\n",
    "| 3/16  | 5 PM  | Complete and Edit project (all)| Discuss and review report |\n",
    "| 3/19  | Before 11:59 PM  | Finalize project (all) | Turn in Final Project  |"
   ]
  },
  {
   "cell_type": "markdown",
   "metadata": {},
   "source": [
    "# Footnotes\n",
<<<<<<< HEAD
    "<a name=\"webots_sensors_note\"></a>1.[^](#webots_sensors): Cyberbotics API Reference: doc. https://cyberbotics.com/doc/reference/nodes-and-api-functions?tab-language=python  <br> \n",
    "<a name=\"webots_carlib_note\"></a>2.[^](#webots_carlib): Cyberbotics Car & Driver Library Reference: doc. https://cyberbotics.com/doc/automobile/car-and-driver-libraries <br> \n",
    "<a name=\"self_driving_sim_note\"></a>3.[^](#self_driving_sim): Aryan Jha, \"Creating a Self-Driving Car Simulation,\" Medium, [https://aryanjha.medium.com/creating-a-self-driving-car-simulation-977bed8f49b4](https://aryanjha.medium.com/creating-a-self-driving-car-simulation-977bed8f49b4).\n"
=======
    "<a name=\"shalevnote\"></a>1.^: Shalev-Shwartz, S., Shammah, S., & Shashua, A. (2016). Safe, multi-agent reinforcement learning for autonomous driving. arXiv preprint arXiv:1610.03295. https://arxiv.org/abs/1610.03295<br>\n",
    "\n",
    "<a name=\"sallabnote\"></a>2.^: El Sallab, A., Abdou, M., Perot, E., & Yogamani, S. (2017). Deep reinforcement learning framework for autonomous driving. arXiv preprint arXiv:1704.02532. https://arxiv.org/abs/1704.02532<br>\n",
    "\n",
    "<a name=\"kimnote\"></a>3.^: Kim, J., Rohrbach, A., Darrell, T., Canny, J., & Akata, Z. (2018). Textual explanations for self-driving vehicles. European Conference on Computer Vision (ECCV). https://openaccess.thecvf.com/content_ECCV_2018/html/Jinkyu_Kim_Textual_Explanations_for_ECCV_2018_paper.html<br>\n",
    "\n",
    "<a name=\"schoettlenote\"></a>4.^: Schoettle, B., & Sivak, M. (2014). A survey of public opinion about autonomous and self-driving vehicles in the U.S., the U.K., and Australia. University of Michigan Transportation Research Institute. https://deepblue.lib.umich.edu/handle/2027.42/108384<br>\n",
    "\n",
    "<a name=\"sivaknote\"></a>5.^: Sivak, M., & Schoettle, B. (2015). Road safety with self-driving vehicles: General limitations and road sharing with conventional vehicles. University of Michigan Transportation Research Institute. https://deepblue.lib.umich.edu/handle/2027.42/110789<br>\n"
>>>>>>> 27077fd8
   ]
  }
 ],
 "metadata": {
  "kernelspec": {
   "display_name": "Python 3",
   "language": "python",
   "name": "python3"
  },
  "language_info": {
   "codemirror_mode": {
    "name": "ipython",
    "version": 3
   },
   "file_extension": ".py",
   "mimetype": "text/x-python",
   "name": "python",
   "nbconvert_exporter": "python",
   "pygments_lexer": "ipython3",
   "version": "3.7.11 (default, Jul 27 2021, 07:03:16) \n[Clang 10.0.0 ]"
  },
  "vscode": {
   "interpreter": {
    "hash": "40d3a090f54c6569ab1632332b64b2c03c39dcf918b08424e98f38b5ae0af88f"
   }
  }
 },
 "nbformat": 4,
 "nbformat_minor": 2
}<|MERGE_RESOLUTION|>--- conflicted
+++ resolved
@@ -320,11 +320,9 @@
    "metadata": {},
    "source": [
     "# Footnotes\n",
-<<<<<<< HEAD
     "<a name=\"webots_sensors_note\"></a>1.[^](#webots_sensors): Cyberbotics API Reference: doc. https://cyberbotics.com/doc/reference/nodes-and-api-functions?tab-language=python  <br> \n",
     "<a name=\"webots_carlib_note\"></a>2.[^](#webots_carlib): Cyberbotics Car & Driver Library Reference: doc. https://cyberbotics.com/doc/automobile/car-and-driver-libraries <br> \n",
-    "<a name=\"self_driving_sim_note\"></a>3.[^](#self_driving_sim): Aryan Jha, \"Creating a Self-Driving Car Simulation,\" Medium, [https://aryanjha.medium.com/creating-a-self-driving-car-simulation-977bed8f49b4](https://aryanjha.medium.com/creating-a-self-driving-car-simulation-977bed8f49b4).\n"
-=======
+    "<a name=\"self_driving_sim_note\"></a>3.[^](#self_driving_sim): Aryan Jha, \"Creating a Self-Driving Car Simulation,\" Medium, [https://aryanjha.medium.com/creating-a-self-driving-car-simulation-977bed8f49b4](https://aryanjha.medium.com/creating-a-self-driving-car-simulation-977bed8f49b4).\n",
     "<a name=\"shalevnote\"></a>1.^: Shalev-Shwartz, S., Shammah, S., & Shashua, A. (2016). Safe, multi-agent reinforcement learning for autonomous driving. arXiv preprint arXiv:1610.03295. https://arxiv.org/abs/1610.03295<br>\n",
     "\n",
     "<a name=\"sallabnote\"></a>2.^: El Sallab, A., Abdou, M., Perot, E., & Yogamani, S. (2017). Deep reinforcement learning framework for autonomous driving. arXiv preprint arXiv:1704.02532. https://arxiv.org/abs/1704.02532<br>\n",
@@ -334,7 +332,6 @@
     "<a name=\"schoettlenote\"></a>4.^: Schoettle, B., & Sivak, M. (2014). A survey of public opinion about autonomous and self-driving vehicles in the U.S., the U.K., and Australia. University of Michigan Transportation Research Institute. https://deepblue.lib.umich.edu/handle/2027.42/108384<br>\n",
     "\n",
     "<a name=\"sivaknote\"></a>5.^: Sivak, M., & Schoettle, B. (2015). Road safety with self-driving vehicles: General limitations and road sharing with conventional vehicles. University of Michigan Transportation Research Institute. https://deepblue.lib.umich.edu/handle/2027.42/110789<br>\n"
->>>>>>> 27077fd8
    ]
   }
  ],
